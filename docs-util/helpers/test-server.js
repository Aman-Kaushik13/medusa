--- conflicted
+++ resolved
@@ -6,13 +6,8 @@
 const initialize = async () => {
   const app = express();
 
-<<<<<<< HEAD
-  const loaders = importFrom(process.cwd(), "@medusajs/medusa/dist/loaders")
-    .default;
-=======
   const cwd = process.cwd();
   const loaders = importFrom(cwd, "@medusajs/medusa/dist/loaders").default;
->>>>>>> 3d0dff58
 
   const { dbConnection } = await loaders({
     directory: path.resolve(process.cwd()),
