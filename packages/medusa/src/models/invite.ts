--- conflicted
+++ resolved
@@ -21,16 +21,12 @@
   @Column()
   user_email: string
 
-<<<<<<< HEAD
-  @DbAwareColumn({type:'enum', enum: UserRoles, nullable: true, default: UserRoles.MEMBER})
-=======
   @DbAwareColumn({
     type: "enum",
     enum: UserRoles,
     nullable: true,
     default: UserRoles.MEMBER,
   })
->>>>>>> 5f1261b2
   role: UserRoles
 
   @Column({ default: false })
