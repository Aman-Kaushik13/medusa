import _ from "lodash"
import randomize from "randomatic"
import { BaseService } from "medusa-interfaces"
import { Validator, MedusaError } from "medusa-core-utils"
<<<<<<< HEAD
import { Brackets } from "typeorm"
import { MedusaErrorCodes } from "medusa-core-utils/dist/errors"
import { parse, toSeconds } from "iso8601-duration"
=======
import { Brackets, ILike } from "typeorm"
>>>>>>> 85de2039

/**
 * Provides layer to manipulate discounts.
 * @implements BaseService
 */
class DiscountService extends BaseService {
  constructor({
    manager,
    discountRepository,
    discountRuleRepository,
    giftCardRepository,
    totalsService,
    productVariantService,
    productService,
    regionService,
    eventBusService,
  }) {
    super()

    /** @private @const {EntityManager} */
    this.manager_ = manager

    /** @private @const {DiscountRepository} */
    this.discountRepository_ = discountRepository

    /** @private @const {DiscountRuleRepository} */
    this.discountRuleRepository_ = discountRuleRepository

    /** @private @const {GiftCardRepository} */
    this.giftCardRepository_ = giftCardRepository

    /** @private @const {TotalsService} */
    this.totalsService_ = totalsService

    /** @private @const {ProductService} */
    this.productService_ = productService

    /** @private @const {RegionService} */
    this.regionService_ = regionService

    /** @private @const {EventBus} */
    this.eventBus_ = eventBusService
  }

  withTransaction(transactionManager) {
    if (!transactionManager) {
      return this
    }

    const cloned = new DiscountService({
      manager: transactionManager,
      discountRepository: this.discountRepository_,
      discountRuleRepository: this.discountRuleRepository_,
      giftCardRepository: this.giftCardRepository_,
      totalsService: this.totalsService_,
      productService: this.productService_,
      regionService: this.regionService_,
      eventBusService: this.eventBus_,
    })

    cloned.transactionManager_ = transactionManager

    return cloned
  }

  /**
   * Creates a discount rule with provided data given that the data is validated.
   * @param {DiscountRule} discountRule - the discount rule to create
   * @return {Promise} the result of the create operation
   */
  validateDiscountRule_(discountRule) {
    const schema = Validator.object().keys({
      id: Validator.string().optional(),
      description: Validator.string().optional(),
      type: Validator.string().required(),
      value: Validator.number()
        .min(0)
        .required(),
      allocation: Validator.string().required(),
      valid_for: Validator.array().optional(),
      created_at: Validator.date().optional(),
      updated_at: Validator.date()
        .allow(null)
        .optional(),
      deleted_at: Validator.date()
        .allow(null)
        .optional(),
      metadata: Validator.object()
        .allow(null)
        .optional(),
    })

    const { value, error } = schema.validate(discountRule)
    if (error) {
      throw new MedusaError(
        MedusaError.Types.INVALID_DATA,
        error.details[0].message
      )
    }

    if (value.type === "percentage" && value.value > 100) {
      throw new MedusaError(
        MedusaError.Types.INVALID_DATA,
        "Discount value above 100 is not allowed when type is percentage"
      )
    }

    return value
  }

  /**
   * @param {Object} selector - the query object for find
   * @return {Promise} the result of the find operation
   */
  async list(selector = {}, config = { relations: [], skip: 0, take: 10 }) {
    const discountRepo = this.manager_.getCustomRepository(
      this.discountRepository_
    )

    const query = this.buildQuery_(selector, config)
    return discountRepo.find(query)
  }

  /**
   * @param {Object} selector - the query object for find
   * @return {Promise} the result of the find operation
   */
  async listAndCount(
    selector = {},
    config = { skip: 0, take: 50, order: { created_at: "DESC" } }
  ) {
    const discountRepo = this.manager_.getCustomRepository(
      this.discountRepository_
    )

    let q
    if ("q" in selector) {
      q = selector.q
      delete selector.q
    }

    const query = this.buildQuery_(selector, config)

    if (q) {
      const where = query.where

      delete where.code

      query.where = qb => {
        qb.where(where)

        qb.andWhere(
          new Brackets(qb => {
            qb.where({ code: ILike(`%${q}%`) })
          })
        )
      }
    }

    const [discounts, count] = await discountRepo.findAndCount(query)

    return [discounts, count]
  }

  /**
   * Creates a discount with provided data given that the data is validated.
   * Normalizes discount code to uppercase.
   * @param {Discount} discount - the discount data to create
   * @return {Promise} the result of the create operation
   */
  async create(discount) {
    return this.atomicPhase_(async manager => {
      const discountRepo = manager.getCustomRepository(this.discountRepository_)
      const ruleRepo = manager.getCustomRepository(this.discountRuleRepository_)

      const validatedRule = this.validateDiscountRule_(discount.rule)

      if (discount.regions) {
        discount.regions = await Promise.all(
          discount.regions.map(regionId =>
            this.regionService_.retrieve(regionId)
          )
        )
      }

      const discountRule = await ruleRepo.create(validatedRule)
      const createdDiscountRule = await ruleRepo.save(discountRule)

      discount.code = discount.code.toUpperCase()
      discount.rule = createdDiscountRule

      const created = await discountRepo.create(discount)
      const result = await discountRepo.save(created)
      return result
    })
  }

  /**
   * Gets a discount by id.
   * @param {string} discountId - id of discount to retrieve
   * @return {Promise<Discount>} the discount
   */
  async retrieve(discountId, config = {}) {
    const discountRepo = this.manager_.getCustomRepository(
      this.discountRepository_
    )

    const validatedId = this.validateId_(discountId)
    const query = this.buildQuery_({ id: validatedId }, config)
    const discount = await discountRepo.findOne(query)

    if (!discount) {
      throw new MedusaError(
        MedusaError.Types.NOT_FOUND,
        `Discount with ${discountId} was not found`
      )
    }

    return discount
  }

  /**
   * Gets a discount by discount code.
   * @param {string} discountCode - discount code of discount to retrieve
   * @return {Promise<Discount>} the discount document
   */
  async retrieveByCode(discountCode, relations = []) {
    const discountRepo = this.manager_.getCustomRepository(
      this.discountRepository_
    )

    let discount = await discountRepo.findOne({
      where: { code: discountCode.toUpperCase(), is_dynamic: false },
      relations,
    })

    if (!discount) {
      discount = await discountRepo.findOne({
        where: { code: discountCode.toUpperCase(), is_dynamic: true },
        relations,
      })

      if (!discount) {
        throw new MedusaError(
          MedusaError.Types.NOT_FOUND,
          `Discount with code ${discountCode} was not found`
        )
      }
    }

    return discount
  }

  /**
   * Updates a discount.
   * @param {string} discountId - discount id of discount to update
   * @param {Discount} update - the data to update the discount with
   * @return {Promise} the result of the update operation
   */
  async update(discountId, update) {
    return this.atomicPhase_(async manager => {
      const discountRepo = manager.getCustomRepository(this.discountRepository_)

      const discount = await this.retrieve(discountId)

      const { rule, metadata, regions, ...rest } = update

      if (rest.ends_at) {
        if (discount.starts_at >= new Date(update.ends_at)) {
          throw new MedusaError(
            MedusaError.Types.INVALID_DATA,
            `"ends_at" must be greater than "starts_at"`
          )
        }
      }

      if (regions) {
        discount.regions = await Promise.all(
          regions.map(regionId => this.regionService_.retrieve(regionId))
        )
      }

      if (metadata) {
        discount.metadata = await this.setMetadata_(discount.id, metadata)
      }

      if (rule) {
        discount.rule = this.validateDiscountRule_(rule)
      }

      for (const [key, value] of Object.entries(rest)) {
        discount[key] = value
      }

      const updated = await discountRepo.save(discount)
      return updated
    })
  }

  /**
   * Creates a dynamic code for a discount id.
   * @param {string} discountId - the id of the discount to create a code for
   * @param {string} code - the code to identify the discount by
   * @return {Promise} the newly created dynamic code
   */
  async createDynamicCode(discountId, data) {
    return this.atomicPhase_(async manager => {
      const discountRepo = manager.getCustomRepository(this.discountRepository_)

      const discount = await this.retrieve(discountId)

      if (!discount.is_dynamic) {
        throw new MedusaError(
          MedusaError.Types.NOT_ALLOWED,
          "Discount must be set to dynamic"
        )
      }

      if (!data.code) {
        throw new MedusaError(
          MedusaError.Types.INVALID_DATA,
          "Discount must have a code"
        )
      }

      const toCreate = {
        ...data,
        rule_id: discount.rule_id,
        is_dynamic: true,
        is_disabled: false,
        code: data.code.toUpperCase(),
        parent_discount_id: discount.id,
        usage_limit: discount.usage_limit,
      }

      if (discount.valid_duration) {
        const lastValidDate = new Date()
        lastValidDate.setSeconds(
          lastValidDate.getSeconds() + toSeconds(parse(discount.valid_duration))
        )
        toCreate.ends_at = lastValidDate.toUTCString()
      }
      const created = await discountRepo.create(toCreate)
      const result = await discountRepo.save(created)
      return result
    })
  }

  /**
   * Deletes a dynamic code for a discount id.
   * @param {string} discountId - the id of the discount to create a code for
   * @param {string} code - the code to identify the discount by
   * @return {Promise} the newly created dynamic code
   */
  async deleteDynamicCode(discountId, code) {
    return this.atomicPhase_(async manager => {
      const discountRepo = manager.getCustomRepository(this.discountRepository_)
      const discount = await discountRepo.findOne({
        where: { parent_discount_id: discountId, code },
      })

      if (!discount) return Promise.resolve()

      await discountRepo.softRemove(discount)

      return Promise.resolve()
    })
  }

  /**
   * Adds a valid product to the discount rule valid_for array.
   * @param {string} discountId - id of discount
   * @param {string} productId - id of product to add
   * @return {Promise} the result of the update operation
   */
  async addValidProduct(discountId, productId) {
    return this.atomicPhase_(async manager => {
      const discountRuleRepo = manager.getCustomRepository(
        this.discountRuleRepository_
      )

      const discount = await this.retrieve(discountId, {
        relations: ["rule", "rule.valid_for"],
      })

      const { rule } = discount

      const exists = rule.valid_for.find(p => p.id === productId)
      // If product is already present, we return early
      if (exists) {
        return rule
      }

      const product = await this.productService_.retrieve(productId)

      rule.valid_for = [...rule.valid_for, product]

      const updated = await discountRuleRepo.save(rule)
      return updated
    })
  }

  /**
   * Removes a product from the discount rule valid_for array
   * @param {string} discountId - id of discount
   * @param {string} productId - id of product to add
   * @return {Promise} the result of the update operation
   */
  async removeValidProduct(discountId, productId) {
    return this.atomicPhase_(async manager => {
      const discountRuleRepo = manager.getCustomRepository(
        this.discountRuleRepository_
      )

      const discount = await this.retrieve(discountId, {
        relations: ["rule", "rule.valid_for"],
      })

      const { rule } = discount

      const exists = rule.valid_for.find(p => p.id === productId)
      // If product is not present, we return early
      if (!exists) {
        return rule
      }

      rule.valid_for = rule.valid_for.filter(p => p.id !== productId)

      const updated = await discountRuleRepo.save(rule)
      return updated
    })
  }

  /**
   * Adds a region to the discount regions array.
   * @param {string} discountId - id of discount
   * @param {string} regionId - id of region to add
   * @return {Promise} the result of the update operation
   */
  async addRegion(discountId, regionId) {
    return this.atomicPhase_(async manager => {
      const discountRepo = manager.getCustomRepository(this.discountRepository_)

      const discount = await this.retrieve(discountId, {
        relations: ["regions"],
      })

      const exists = discount.regions.find(r => r.id === regionId)
      // If region is already present, we return early
      if (exists) {
        return discount
      }

      const region = await this.regionService_.retrieve(regionId)

      discount.regions = [...discount.regions, region]

      const updated = await discountRepo.save(discount)
      return updated
    })
  }

  /**
   * Removes a region from the discount regions array.
   * @param {string} discountId - id of discount
   * @param {string} regionId - id of region to remove
   * @return {Promise} the result of the update operation
   */
  async removeRegion(discountId, regionId) {
    return this.atomicPhase_(async manager => {
      const discountRepo = manager.getCustomRepository(this.discountRepository_)

      const discount = await this.retrieve(discountId, {
        relations: ["regions"],
      })

      const exists = discount.regions.find(r => r.id === regionId)
      // If region is not present, we return early
      if (!exists) {
        return discount
      }

      discount.regions = discount.regions.filter(r => r.id !== regionId)

      const updated = await discountRepo.save(discount)
      return updated
    })
  }

  /**
   * Deletes a discount idempotently
   * @param {string} discountId - id of discount to delete
   * @return {Promise} the result of the delete operation
   */
  async delete(discountId) {
    return this.atomicPhase_(async manager => {
      const discountRepo = manager.getCustomRepository(this.discountRepository_)

      const discount = await discountRepo.findOne({ where: { id: discountId } })

      if (!discount) return Promise.resolve()

      await discountRepo.softRemove(discount)

      return Promise.resolve()
    })
  }

  /**
   * Decorates a discount.
   * @param {Discount} discount - the discount to decorate.
   * @param {string[]} fields - the fields to include.
   * @param {string[]} expandFields - fields to expand.
   * @return {Discount} return the decorated discount.
   */
  async decorate(discountId, fields = [], expandFields = []) {
    const requiredFields = ["id", "code", "is_dynamic", "metadata"]

    fields = fields.concat(requiredFields)

    const discount = await this.retrieve(discountId, {
      select: fields,
      relations: expandFields,
    })

    // const final = await this.runDecorators_(decorated)
    return discount
  }
}

export default DiscountService<|MERGE_RESOLUTION|>--- conflicted
+++ resolved
@@ -2,13 +2,9 @@
 import randomize from "randomatic"
 import { BaseService } from "medusa-interfaces"
 import { Validator, MedusaError } from "medusa-core-utils"
-<<<<<<< HEAD
-import { Brackets } from "typeorm"
 import { MedusaErrorCodes } from "medusa-core-utils/dist/errors"
 import { parse, toSeconds } from "iso8601-duration"
-=======
 import { Brackets, ILike } from "typeorm"
->>>>>>> 85de2039
 
 /**
  * Provides layer to manipulate discounts.
