const path = require("path")
const { Region, LineItem, GiftCard } = require("@medusajs/medusa")

const setupServer = require("../../../helpers/setup-server")
const { useApi } = require("../../../helpers/use-api")
const { initDb, useDb } = require("../../../helpers/use-db")

const cartSeeder = require("../../helpers/cart-seeder")
const swapSeeder = require("../../helpers/swap-seeder")

jest.setTimeout(30000)

describe("/store/carts", () => {
  let medusaProcess
  let dbConnection

  const doAfterEach = async () => {
    const db = useDb()
    return await db.teardown()
  }

  beforeAll(async () => {
    const cwd = path.resolve(path.join(__dirname, "..", ".."))
    try {
      dbConnection = await initDb({ cwd })
      medusaProcess = await setupServer({ cwd })
    } catch (error) {
      console.log(error)
    }
  })

  afterAll(async () => {
    const db = useDb()
    await db.shutdown()
    medusaProcess.kill()
  })

  describe("POST /store/carts", () => {
    beforeEach(async () => {
      const manager = dbConnection.manager
      await manager.insert(Region, {
        id: "region",
        name: "Test Region",
        currency_code: "usd",
        tax_rate: 0,
      })
      await manager.query(
        `UPDATE "country" SET region_id='region' WHERE iso_2 = 'us'`
      )
    })

    afterEach(async () => {
      await doAfterEach()
    })

    it("creates a cart", async () => {
      const api = useApi()

      const response = await api.post("/store/carts")
      expect(response.status).toEqual(200)

      const getRes = await api.post(`/store/carts/${response.data.cart.id}`)
      expect(getRes.status).toEqual(200)
    })

    it("fails to create a cart when no region exist", async () => {
      const api = useApi()

      await dbConnection.manager.query(
        `UPDATE "country" SET region_id=null WHERE iso_2 = 'us'`
      )
      await dbConnection.manager.query(`DELETE from region`)

      try {
        await api.post("/store/carts")
      } catch (error) {
        expect(error.response.status).toEqual(400)
        expect(error.response.data.message).toEqual(
          "A region is required to create a cart"
        )
      }
    })

    it("creates a cart with country", async () => {
      const api = useApi()

      const response = await api.post("/store/carts", {
        country_code: "us",
      })
      expect(response.status).toEqual(200)
      expect(response.data.cart.shipping_address.country_code).toEqual("us")

      const getRes = await api.post(`/store/carts/${response.data.cart.id}`)
      expect(getRes.status).toEqual(200)
    })

    it("creates a cart with context", async () => {
      const api = useApi()
      const response = await api.post("/store/carts", {
        context: {
          test_id: "test",
        },
      })
      expect(response.status).toEqual(200)

      const getRes = await api.post(`/store/carts/${response.data.cart.id}`)
      expect(getRes.status).toEqual(200)

      const cart = getRes.data.cart
      expect(cart.context).toEqual({
        ip: "::ffff:127.0.0.1",
        user_agent: "axios/0.21.1",
        test_id: "test",
      })
    })
  })

  describe("POST /store/carts/:id", () => {
    beforeEach(async () => {
      try {
        await cartSeeder(dbConnection)
        await swapSeeder(dbConnection)
      } catch (err) {
        console.log(err)
        throw err
      }
    })

    afterEach(async () => {
      await doAfterEach()
    })

    // We were experiencing some issues when having created a cart in a region
    // containing multiple countries. At this point, the cart does not have a shipping
    // address. Therefore, on subsequent requests to update the cart, the server
    // would throw a 500 due to missing shipping address id on insertion.
    it("updates a cart, that does not have a shipping address", async () => {
      const api = useApi()

      const response = await api.post("/store/carts", {
        region_id: "test-region-multiple",
      })

      const getRes = await api.post(`/store/carts/${response.data.cart.id}`, {
        region_id: "test-region",
      })

      expect(getRes.status).toEqual(200)
    })

    it("fails on apply discount if limit has been reached", async () => {
      expect.assertions(2)
      const api = useApi()

<<<<<<< HEAD
      try {
        await api.post("/store/carts/test-cart", {
          discounts: [{ code: "SPENT" }],
=======
      let response = await api
        .post("/store/carts/test-cart", {
          discounts: [{ code: "SPENT" }],
        })
        .catch((error) => {
          expect(error.response.status).toEqual(400)
          expect(error.response.data.message).toEqual(
            "Discount has been used maximum allowed times"
          )
>>>>>>> 5ef2a3fb
        })
    })

    it("fails to apply expired discount", async () => {
      expect.assertions(2)
      const api = useApi()

      try {
        await api.post("/store/carts/test-cart", {
          discounts: [{ code: "EXP_DISC" }],
        })
      } catch (error) {
        expect(error.response.status).toEqual(400)
        expect(error.response.data.message).toEqual("Discount is expired")
      }
    })

    it("fails on discount before start day", async () => {
      expect.assertions(2)
      const api = useApi()

      try {
        await api.post("/store/carts/test-cart", {
          discounts: [{ code: "PREM_DISC" }],
        })
      } catch (error) {
        expect(error.response.status).toEqual(400)
        expect(error.response.data.message).toEqual("Discount is not valid yet")
      }
    })

    it("fails on apply invalid dynamic discount", async () => {
      const api = useApi()

      try {
        await api.post("/store/carts/test-cart", {
          discounts: [{ code: "INV_DYN_DISC" }],
        })
      } catch (error) {
        expect(error.response.status).toEqual(400)
        expect(error.response.data.message).toEqual("Discount is expired")
      }
    })

    it("Applies dynamic discount to cart correctly", async () => {
      const api = useApi()

      const cart = await api.post(
        "/store/carts/test-cart",
        {
          discounts: [{ code: "DYN_DISC" }],
        },
        { withCredentials: true }
      )

      expect(cart.data.cart.shipping_total).toBe(1000)
      expect(cart.status).toEqual(200)
    })

    it("updates cart customer id", async () => {
      const api = useApi()

      const response = await api.post("/store/carts/test-cart", {
        customer_id: "test-customer-2",
      })

      expect(response.status).toEqual(200)
    })

    it("updates address using string id", async () => {
      const api = useApi()

      const response = await api.post("/store/carts/test-cart", {
        billing_address: "test-general-address",
        shipping_address: "test-general-address",
      })

      expect(response.data.cart.shipping_address_id).toEqual(
        "test-general-address"
      )
      expect(response.data.cart.billing_address_id).toEqual(
        "test-general-address"
      )
      expect(response.status).toEqual(200)
    })

    it("updates address", async () => {
      const api = useApi()

      const response = await api.post("/store/carts/test-cart", {
        shipping_address: {
          first_name: "clark",
          last_name: "kent",
          address_1: "5th avenue",
          city: "nyc",
          country_code: "us",
          postal_code: "something",
        },
      })

      expect(response.data.cart.shipping_address.first_name).toEqual("clark")
      expect(response.status).toEqual(200)
    })

    it("adds free shipping to cart then removes it again", async () => {
      const api = useApi()

      let cart = await api.post(
        "/store/carts/test-cart",
        {
          discounts: [{ code: "FREE_SHIPPING" }, { code: "CREATED" }],
        },
        { withCredentials: true }
      )

      expect(cart.data.cart.shipping_total).toBe(0)
      expect(cart.status).toEqual(200)

      cart = await api.post(
        "/store/carts/test-cart",
        {
          discounts: [{ code: "CREATED" }],
        },
        { withCredentials: true }
      )

      expect(cart.data.cart.shipping_total).toBe(1000)
      expect(cart.status).toEqual(200)
    })

    it("complete cart with giftcard total 0", async () => {
      const manager = dbConnection.manager
      await manager.insert(GiftCard, {
        id: "gift_test",
        code: "GC_TEST",
        value: 20000,
        balance: 20000,
        region_id: "test-region",
      })

      const api = useApi()

      await api.post(`/store/carts/test-cart-3`, {
        gift_cards: [{ code: "GC_TEST" }],
      })

      const getRes = await api
        .post(`/store/carts/test-cart-3/complete`)
        .catch((err) => {
          console.log(err.response.data)
        })

      expect(getRes.status).toEqual(200)
      expect(getRes.data.type).toEqual("order")
    })

    it("complete cart with items inventory covered", async () => {
      const api = useApi()
      const getRes = await api.post(`/store/carts/test-cart-2/complete-cart`)

      expect(getRes.status).toEqual(200)

      const variantRes = await api.get("/store/variants/test-variant")
      expect(variantRes.data.variant.inventory_quantity).toEqual(0)
    })

    it("returns early, if cart is already completed", async () => {
      const manager = dbConnection.manager
      const api = useApi()
      await manager.query(
        `UPDATE "cart" SET completed_at=current_timestamp WHERE id = 'test-cart-2'`
      )
      try {
        await api.post(`/store/carts/test-cart-2/complete-cart`)
      } catch (error) {
        expect(error.response.data).toMatchSnapshot({
          code: "not_allowed",
          message: "Cart has already been completed",
          code: "cart_incompatible_state",
        })
        expect(error.response.status).toEqual(409)
      }
    })

    it("fails to complete cart with items inventory not/partially covered", async () => {
      const manager = dbConnection.manager

      const li = manager.create(LineItem, {
        id: "test-item",
        title: "Line Item",
        description: "Line Item Desc",
        thumbnail: "https://test.js/1234",
        unit_price: 8000,
        quantity: 99,
        variant_id: "test-variant-2",
        cart_id: "test-cart-2",
      })
      await manager.save(li)

      const api = useApi()

      try {
        await api.post(`/store/carts/test-cart-2/complete-cart`)
      } catch (e) {
        expect(e.response.data).toMatchSnapshot({
          code: "insufficient_inventory",
        })
        expect(e.response.status).toBe(409)
      }

      //check to see if payment has been cancelled and cart is not completed
      const res = await api.get(`/store/carts/test-cart-2`)
      expect(res.data.cart.payment.canceled_at).not.toBe(null)
      expect(res.data.cart.completed_at).toBe(null)
    })

    it("fails to complete swap cart with items inventory not/partially covered", async () => {
      const manager = dbConnection.manager

      const li = manager.create(LineItem, {
        id: "test-item",
        title: "Line Item",
        description: "Line Item Desc",
        thumbnail: "https://test.js/1234",
        unit_price: 8000,
        quantity: 99,
        variant_id: "test-variant-2",
        cart_id: "swap-cart",
      })
      await manager.save(li)

      await manager.query(
        "UPDATE swap SET cart_id='swap-cart' where id='test-swap'"
      )

      const api = useApi()

      try {
        await api.post(`/store/carts/swap-cart/complete-cart`)
      } catch (e) {
        expect(e.response.data).toMatchSnapshot({
          code: "insufficient_inventory",
        })
        expect(e.response.status).toBe(409)
      }

      //check to see if payment has been cancelled and cart is not completed
      const res = await api.get(`/store/carts/swap-cart`)
      expect(res.data.cart.payment_authorized_at).toBe(null)
      expect(res.data.cart.payment.canceled_at).not.toBe(null)
    })

    it("successfully completes swap cart with items inventory not/partially covered due to backorder flag", async () => {
      const manager = dbConnection.manager

      const li = manager.create(LineItem, {
        id: "test-item",
        title: "Line Item",
        description: "Line Item Desc",
        thumbnail: "https://test.js/1234",
        unit_price: 8000,
        quantity: 99,
        variant_id: "test-variant-2",
        cart_id: "swap-cart",
      })
      await manager.save(li)
      await manager.query(
        "UPDATE swap SET cart_id='swap-cart' where id='test-swap'"
      )
      await manager.query(
        "UPDATE swap SET allow_backorder=true where id='test-swap'"
      )
      await manager.query("DELETE FROM payment where swap_id='test-swap'")

      const api = useApi()

      try {
        await api.post(`/store/carts/swap-cart/complete-cart`)
      } catch (error) {
        console.log(error)
      }

      //check to see if payment is authorized and cart is completed
      const res = await api.get(`/store/carts/swap-cart`)
      expect(res.data.cart.payment_authorized_at).not.toBe(null)
      expect(res.data.cart.completed_at).not.toBe(null)
    })
  })

  describe("POST /store/carts/:id/shipping-methods", () => {
    beforeEach(async () => {
      await cartSeeder(dbConnection)
    })

    afterEach(async () => {
      await doAfterEach()
    })

    it("adds a shipping method to cart", async () => {
      const api = useApi()

      const cartWithShippingMethod = await api.post(
        "/store/carts/test-cart/shipping-methods",
        {
          option_id: "test-option",
        },
        { withCredentials: true }
      )

      expect(cartWithShippingMethod.data.cart.shipping_methods).toContainEqual(
        expect.objectContaining({ shipping_option_id: "test-option" })
      )
      expect(cartWithShippingMethod.status).toEqual(200)
    })

    it("adds a giftcard to cart, but ensures discount only applied to discountable items", async () => {
      const api = useApi()

      // Add standard line item to cart
      await api.post(
        "/store/carts/test-cart/line-items",
        {
          variant_id: "test-variant",
          quantity: 1,
        },
        { withCredentials: true }
      )

      // Add gift card to cart
      await api.post(
        "/store/carts/test-cart/line-items",
        {
          variant_id: "giftcard-denom",
          quantity: 1,
        },
        { withCredentials: true }
      )

      // Add a 10% discount to the cart
      const cartWithGiftcard = await api
        .post(
          "/store/carts/test-cart",
          {
            discounts: [{ code: "10PERCENT" }],
          },
          { withCredentials: true }
        )
        .catch((err) => console.log(err))

      // Ensure that the discount is only applied to the standard item
      expect(cartWithGiftcard.data.cart.total).toBe(1900) // 1000 (giftcard) + 900 (standard item with 10% discount)
      expect(cartWithGiftcard.data.cart.discount_total).toBe(100)
      expect(cartWithGiftcard.status).toEqual(200)
    })

    it("adds no more than 1 shipping method per shipping profile", async () => {
      const api = useApi()
      const addShippingMethod = async (option_id) => {
        return await api.post(
          "/store/carts/test-cart/shipping-methods",
          {
            option_id,
          },
          { withCredentials: true }
        )
      }

      await addShippingMethod("test-option")
      const cartWithAnotherShippingMethod = await addShippingMethod(
        "test-option-2"
      )

      expect(
        cartWithAnotherShippingMethod.data.cart.shipping_methods.length
      ).toEqual(1)
      expect(
        cartWithAnotherShippingMethod.data.cart.shipping_methods
      ).toContainEqual(
        expect.objectContaining({
          shipping_option_id: "test-option-2",
          price: 500,
        })
      )
      expect(cartWithAnotherShippingMethod.status).toEqual(200)
    })
  })

  describe("DELETE /store/carts/:id/discounts/:code", () => {
    beforeEach(async () => {
      try {
        await cartSeeder(dbConnection)
        await dbConnection.manager.query(
          `INSERT INTO "cart_discounts" (cart_id, discount_id) VALUES ('test-cart', 'free-shipping')`
        )
      } catch (err) {
        console.log(err)
        throw err
      }
    })

    afterEach(async () => {
      await doAfterEach()
    })

    it("removes free shipping and updates shipping total", async () => {
      const api = useApi()

      const cartWithFreeShipping = await api.post(
        "/store/carts/test-cart",
        {
          discounts: [{ code: "FREE_SHIPPING" }],
        },
        { withCredentials: true }
      )

      expect(cartWithFreeShipping.data.cart.shipping_total).toBe(0)
      expect(cartWithFreeShipping.status).toEqual(200)

      const response = await api.delete(
        "/store/carts/test-cart/discounts/FREE_SHIPPING"
      )

      expect(response.data.cart.shipping_total).toBe(1000)
      expect(response.status).toEqual(200)
    })
  })

  describe("get-cart with session customer", () => {
    beforeEach(async () => {
      try {
        await cartSeeder(dbConnection)
      } catch (err) {
        console.log(err)
        throw err
      }
    })

    afterEach(async () => {
      await doAfterEach()
    })

    it("updates empty cart.customer_id on cart retrieval", async () => {
      const api = useApi()

      let customer = await api.post(
        "/store/customers",
        {
          email: "oli@test.dk",
          password: "olitest",
          first_name: "oli",
          last_name: "oli",
        },
        { withCredentials: true }
      )

      const cookie = customer.headers["set-cookie"][0]

      const cart = await api.post("/store/carts", {}, { withCredentials: true })

      const response = await api.get(`/store/carts/${cart.data.cart.id}`, {
        headers: {
          cookie,
        },
        withCredentials: true,
      })

      expect(response.data.cart.customer_id).toEqual(customer.data.customer.id)
      expect(response.status).toEqual(200)
    })

    it("updates cart.customer_id on cart retrieval if cart.customer_id differ from session customer", async () => {
      const api = useApi()

      let customer = await api.post(
        "/store/customers",
        {
          email: "oli@test.dk",
          password: "olitest",
          first_name: "oli",
          last_name: "oli",
        },
        { withCredentials: true }
      )

      const cookie = customer.headers["set-cookie"][0]

      const cart = await api.post("/store/carts")

      const updatedCart = await api.post(`/store/carts/${cart.data.cart.id}`, {
        customer_id: "test-customer",
      })

      const response = await api.get(
        `/store/carts/${updatedCart.data.cart.id}`,
        {
          headers: {
            cookie,
          },
        }
      )

      expect(response.data.cart.customer_id).toEqual(customer.data.customer.id)
      expect(response.status).toEqual(200)
    })
  })
})<|MERGE_RESOLUTION|>--- conflicted
+++ resolved
@@ -152,11 +152,6 @@
       expect.assertions(2)
       const api = useApi()
 
-<<<<<<< HEAD
-      try {
-        await api.post("/store/carts/test-cart", {
-          discounts: [{ code: "SPENT" }],
-=======
       let response = await api
         .post("/store/carts/test-cart", {
           discounts: [{ code: "SPENT" }],
@@ -166,7 +161,6 @@
           expect(error.response.data.message).toEqual(
             "Discount has been used maximum allowed times"
           )
->>>>>>> 5ef2a3fb
         })
     })
 
