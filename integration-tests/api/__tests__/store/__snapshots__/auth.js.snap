// Jest Snapshot v1, https://goo.gl/fbAQLP

<<<<<<< HEAD
exports[`/store/auth creates store session correctly 1`] = `
=======
exports[`/admin/auth creates store session correctly 1`] = `
>>>>>>> 5ef2a3fb
Object {
  "billing_address_id": null,
  "created_at": Any<String>,
  "deleted_at": null,
  "email": "test@testesen.dk",
  "first_name": "test",
  "has_account": true,
  "id": Any<String>,
  "last_name": "testesen",
  "metadata": null,
  "orders": Array [],
  "phone": "12345678",
  "updated_at": Any<String>,
}
`;<|MERGE_RESOLUTION|>--- conflicted
+++ resolved
@@ -1,10 +1,6 @@
 // Jest Snapshot v1, https://goo.gl/fbAQLP
 
-<<<<<<< HEAD
-exports[`/store/auth creates store session correctly 1`] = `
-=======
 exports[`/admin/auth creates store session correctly 1`] = `
->>>>>>> 5ef2a3fb
 Object {
   "billing_address_id": null,
   "created_at": Any<String>,
