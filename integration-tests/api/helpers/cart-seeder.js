const {
  Customer,
  Region,
  Cart,
  DiscountRule,
  Discount,
  ShippingProfile,
  ShippingOption,
  ShippingMethod,
  Address,
  Product,
  ProductVariant,
  MoneyAmount,
  LineItem,
  Payment,
  PaymentSession,
} = require("@medusajs/medusa")

module.exports = async (connection, data = {}) => {
  const yesterday = ((today) => new Date(today.setDate(today.getDate() - 1)))(
    new Date()
  )
  const tomorrow = ((today) => new Date(today.setDate(today.getDate() + 1)))(
    new Date()
  )
  const tenDaysAgo = ((today) => new Date(today.setDate(today.getDate() - 10)))(
    new Date()
  )
  const tenDaysFromToday = ((today) =>
    new Date(today.setDate(today.getDate() + 10)))(new Date())

  const manager = connection.manager

  const defaultProfile = await manager.findOne(ShippingProfile, {
    type: "default",
  })

  const gcProfile = await manager.findOne(ShippingProfile, {
    type: "gift_card",
  })

  await manager.insert(Address, {
    id: "test-general-address",
    first_name: "superman",
    country_code: "us",
  })

  const r = manager.create(Region, {
    id: "test-region",
    name: "Test Region",
    currency_code: "usd",
    tax_rate: 0,
  })

  // Region with multiple countries
  const regionWithMultipleCoutries = manager.create(Region, {
    id: "test-region-multiple",
    name: "Test Region",
    currency_code: "eur",
    tax_rate: 0,
  })

  await manager.save(regionWithMultipleCoutries)
  await manager.query(
    `UPDATE "country" SET region_id='test-region-multiple' WHERE iso_2 = 'no'`
  )
  await manager.query(
    `UPDATE "country" SET region_id='test-region-multiple' WHERE iso_2 = 'dk'`
  )

  const freeRule = manager.create(DiscountRule, {
    id: "free-shipping-rule",
    description: "Free shipping rule",
    type: "free_shipping",
    value: 100,
    allocation: "total",
  })

  const freeDisc = manager.create(Discount, {
    id: "free-shipping",
    code: "FREE_SHIPPING",
    is_dynamic: false,
    is_disabled: false,
  })

  freeDisc.regions = [r]
  freeDisc.rule = freeRule
  await manager.save(freeDisc)

  const tenPercentRule = manager.create(DiscountRule, {
    id: "tenpercent-rule",
    description: "Ten percent rule",
    type: "percentage",
    value: 10,
    allocation: "total",
  })

  const tenPercent = manager.create(Discount, {
    id: "10Percent",
    code: "10PERCENT",
    is_dynamic: false,
    is_disabled: false,
    starts_at: tenDaysAgo,
    ends_at: tenDaysFromToday,
  })

  tenPercent.regions = [r]
  tenPercent.rule = tenPercentRule
  await manager.save(tenPercent)

<<<<<<< HEAD
  const exceed = await manager.create(Discount, {
    id: "test-discount-reached",
    code: "LIMIT_REACHED",
    usage_limit: 1,
    usage_count: 1,
    is_dynamic: false,
    is_disabled: false,
  })

  const drExceed = await manager.create(DiscountRule, {
    id: "test-discount-rule-reached",
=======
  const dUsageLimit = await manager.create(Discount, {
    id: "test-discount-usage-limit",
    code: "SPENT",
    is_dynamic: false,
    is_disabled: false,
    usage_limit: 10,
    usage_count: 10,
  })

  const drUsage = await manager.create(DiscountRule, {
    id: "test-discount-rule-usage-limit",
>>>>>>> 528fc3a9
    description: "Created",
    type: "fixed",
    value: 10000,
    allocation: "total",
  })

<<<<<<< HEAD
  exceed.rule = drExceed
  exceed.regions = [r]

  await manager.save(exceed)
=======
  dUsageLimit.rule = drUsage
  dUsageLimit.regions = [r]

  await manager.save(dUsageLimit)
>>>>>>> 528fc3a9

  const d = await manager.create(Discount, {
    id: "test-discount",
    code: "CREATED",
    is_dynamic: false,
    is_disabled: false,
  })

  const dr = await manager.create(DiscountRule, {
    id: "test-discount-rule",
    description: "Created",
    type: "fixed",
    value: 10000,
    allocation: "total",
  })

  d.rule = dr
  d.regions = [r]

  await manager.save(d)

  const usedDiscount = manager.create(Discount, {
    id: "used-discount",
    code: "USED",
    is_dynamic: false,
    is_disabled: false,
    usage_limit: 1,
    usage_count: 1,
  })

  await manager.save(usedDiscount)

  const expiredRule = manager.create(DiscountRule, {
    id: "expiredRule",
    description: "expired rule",
    type: "fixed",
    value: 100,
    allocation: "total",
  })

  const expiredDisc = manager.create(Discount, {
    id: "expiredDisc",
    code: "EXP_DISC",
    is_dynamic: false,
    is_disabled: false,
    starts_at: tenDaysAgo,
    ends_at: yesterday,
  })

  expiredDisc.regions = [r]
  expiredDisc.rule = expiredRule
  await manager.save(expiredDisc)

  const prematureRule = manager.create(DiscountRule, {
    id: "prematureRule",
    description: "premature rule",
    type: "fixed",
    value: 100,
    allocation: "total",
  })

  const prematureDiscount = manager.create(Discount, {
    id: "prematureDiscount",
    code: "PREM_DISC",
    is_dynamic: false,
    is_disabled: false,
    starts_at: tomorrow,
    ends_at: tenDaysFromToday,
  })

  prematureDiscount.regions = [r]
  prematureDiscount.rule = prematureRule
  await manager.save(prematureDiscount)

  const invalidDynamicRule = manager.create(DiscountRule, {
    id: "invalidDynamicRule",
    description: "invalidDynamic rule",
    type: "fixed",
    value: 100,
    allocation: "total",
  })

  const invalidDynamicDiscount = manager.create(Discount, {
    id: "invalidDynamicDiscount",
    code: "INV_DYN_DISC",
    is_dynamic: true,
    is_disabled: false,
    starts_at: tenDaysAgo,
    ends_at: tenDaysFromToday,
    valid_duration: "P1D", // one day
  })

  invalidDynamicDiscount.regions = [r]
  invalidDynamicDiscount.rule = invalidDynamicRule
  await manager.save(invalidDynamicDiscount)

  const DynamicRule = manager.create(DiscountRule, {
    id: "DynamicRule",
    description: "Dynamic rule",
    type: "fixed",
    value: 10000,
    allocation: "total",
  })

  const DynamicDiscount = manager.create(Discount, {
    id: "DynamicDiscount",
    code: "DYN_DISC",
    is_dynamic: true,
    is_disabled: false,
    starts_at: tenDaysAgo,
    ends_at: tenDaysFromToday,
    valid_duration: "P1M", //one month
  })

  DynamicDiscount.regions = [r]
  DynamicDiscount.rule = DynamicRule
  await manager.save(DynamicDiscount)

  await manager.query(
    `UPDATE "country" SET region_id='test-region' WHERE iso_2 = 'us'`
  )

  await manager.insert(Customer, {
    id: "test-customer",
    email: "test@email.com",
  })

  await manager.insert(Customer, {
    id: "test-customer-2",
    email: "test-2@email.com",
  })

  await manager.insert(Customer, {
    id: "some-customer",
    email: "some-customer@email.com",
  })

  await manager.insert(ShippingOption, {
    id: "test-option",
    name: "test-option",
    provider_id: "test-ful",
    region_id: "test-region",
    profile_id: defaultProfile.id,
    price_type: "flat_rate",
    amount: 1000,
    data: {},
  })

  await manager.insert(ShippingOption, {
    id: "gc-option",
    name: "Digital copy",
    provider_id: "test-ful",
    region_id: "test-region",
    profile_id: gcProfile.id,
    price_type: "flat_rate",
    amount: 0,
    data: {},
  })

  await manager.insert(ShippingOption, {
    id: "test-option-2",
    name: "test-option-2",
    provider_id: "test-ful",
    region_id: "test-region",
    profile_id: defaultProfile.id,
    price_type: "flat_rate",
    amount: 500,
    data: {},
  })

  await manager.insert(Product, {
    id: "giftcard-product",
    title: "Giftcard",
    is_giftcard: true,
    discountable: false,
    profile_id: gcProfile.id,
    options: [{ id: "denom", title: "Denomination" }],
  })

  await manager.insert(ProductVariant, {
    id: "giftcard-denom",
    title: "1000",
    product_id: "giftcard-product",
    inventory_quantity: 1,
    options: [
      {
        option_id: "denom",
        value: "1000",
      },
    ],
  })

  await manager.insert(Product, {
    id: "test-product",
    title: "test product",
    profile_id: defaultProfile.id,
    options: [{ id: "test-option", title: "Size" }],
  })

  await manager.insert(ProductVariant, {
    id: "test-variant",
    title: "test variant",
    product_id: "test-product",
    inventory_quantity: 1,
    options: [
      {
        option_id: "test-option",
        value: "Size",
      },
    ],
  })

  await manager.insert(ProductVariant, {
    id: "test-variant-2",
    title: "test variant 2",
    product_id: "test-product",
    inventory_quantity: 0,
    options: [
      {
        option_id: "test-option",
        value: "Size",
      },
    ],
  })

  const ma = manager.create(MoneyAmount, {
    variant_id: "test-variant",
    currency_code: "usd",
    amount: 1000,
  })

  await manager.save(ma)

  const ma2 = manager.create(MoneyAmount, {
    variant_id: "test-variant-2",
    currency_code: "usd",
    amount: 8000,
  })

  await manager.save(ma2)

  const ma3 = manager.create(MoneyAmount, {
    variant_id: "giftcard-denom",
    currency_code: "usd",
    amount: 1000,
  })

  await manager.save(ma3)

  const cart = manager.create(Cart, {
    id: "test-cart",
    customer_id: "some-customer",
    email: "some-customer@email.com",
    shipping_address: {
      id: "test-shipping-address",
      first_name: "lebron",
      country_code: "us",
    },
    region_id: "test-region",
    currency_code: "usd",
    items: [],
  })

  await manager.save(cart)

  const cart2 = manager.create(Cart, {
    id: "test-cart-2",
    customer_id: "some-customer",
    email: "some-customer@email.com",
    shipping_address: {
      id: "test-shipping-address",
      first_name: "lebron",
      country_code: "us",
    },
    region_id: "test-region",
    currency_code: "usd",
    completed_at: null,
    items: [],
  })

  const swapCart = manager.create(Cart, {
    id: "swap-cart",
    type: "swap",
    customer_id: "some-customer",
    email: "some-customer@email.com",
    shipping_address: {
      id: "test-shipping-address",
      first_name: "lebron",
      country_code: "us",
    },
    region_id: "test-region",
    currency_code: "usd",
    completed_at: null,
    items: [],
    metadata: {
      swap_id: "test-swap",
    },
  })

  const pay = manager.create(Payment, {
    id: "test-payment",
    amount: 10000,
    currency_code: "usd",
    amount_refunded: 0,
    provider_id: "test-pay",
    data: {},
  })

  await manager.save(pay)

  cart2.payment = pay

  await manager.save(cart2)
  const swapPay = manager.create(Payment, {
    id: "test-swap-payment",
    amount: 10000,
    currency_code: "usd",
    amount_refunded: 0,
    provider_id: "test-pay",
    data: {},
  })

  await manager.save(pay)
  await manager.save(swapPay)

  cart2.payment = pay
  swapCart.payment = swapPay

  await manager.save(cart2)
  await manager.save(swapCart)

  await manager.insert(PaymentSession, {
    id: "test-session",
    cart_id: "test-cart-2",
    provider_id: "test-pay",
    is_selected: true,
    data: {},
    status: "authorized",
  })

  await manager.insert(PaymentSession, {
    id: "test-swap-session",
    cart_id: "swap-cart",
    provider_id: "test-pay",
    is_selected: true,
    data: {},
    status: "authorized",
  })

  await manager.insert(ShippingMethod, {
    id: "test-method",
    shipping_option_id: "test-option",
    cart_id: "test-cart",
    price: 1000,
    data: {},
  })

  const li = manager.create(LineItem, {
    id: "test-item",
    title: "Line Item",
    description: "Line Item Desc",
    thumbnail: "https://test.js/1234",
    unit_price: 8000,
    quantity: 1,
    variant_id: "test-variant",
    cart_id: "test-cart-2",
  })
  await manager.save(li)

  const cart3 = manager.create(Cart, {
    id: "test-cart-3",
    customer_id: "some-customer",
    email: "some-customer@email.com",
    shipping_address: {
      id: "test-shipping-address",
      first_name: "lebron",
      country_code: "us",
    },
    region_id: "test-region",
    currency_code: "usd",
    completed_at: null,
    items: [],
  })
  await manager.save(cart3)

  await manager.insert(ShippingMethod, {
    id: "test-method-2",
    shipping_option_id: "test-option",
    cart_id: "test-cart-3",
    price: 0,
    data: {},
  })

  const li2 = manager.create(LineItem, {
    id: "test-item-2",
    title: "Line Item",
    description: "Line Item Desc",
    thumbnail: "https://test.js/1234",
    unit_price: 8000,
    quantity: 1,
    variant_id: "test-variant",
    cart_id: "test-cart-3",
  })
  await manager.save(li2)
}<|MERGE_RESOLUTION|>--- conflicted
+++ resolved
@@ -108,19 +108,6 @@
   tenPercent.rule = tenPercentRule
   await manager.save(tenPercent)
 
-<<<<<<< HEAD
-  const exceed = await manager.create(Discount, {
-    id: "test-discount-reached",
-    code: "LIMIT_REACHED",
-    usage_limit: 1,
-    usage_count: 1,
-    is_dynamic: false,
-    is_disabled: false,
-  })
-
-  const drExceed = await manager.create(DiscountRule, {
-    id: "test-discount-rule-reached",
-=======
   const dUsageLimit = await manager.create(Discount, {
     id: "test-discount-usage-limit",
     code: "SPENT",
@@ -132,24 +119,16 @@
 
   const drUsage = await manager.create(DiscountRule, {
     id: "test-discount-rule-usage-limit",
->>>>>>> 528fc3a9
     description: "Created",
     type: "fixed",
     value: 10000,
     allocation: "total",
   })
 
-<<<<<<< HEAD
-  exceed.rule = drExceed
-  exceed.regions = [r]
-
-  await manager.save(exceed)
-=======
   dUsageLimit.rule = drUsage
   dUsageLimit.regions = [r]
 
   await manager.save(dUsageLimit)
->>>>>>> 528fc3a9
 
   const d = await manager.create(Discount, {
     id: "test-discount",
